"""
StochasticInput.py
Generates randomized initial particle positions and velocities based on a
Maxwell-Boltzmann distribution for atmospheric thermal simulations.

V1.0, Nick Gaug, April 29, 2025
"""

import numpy as np
from scipy.stats import maxwell
import random

# Default parameters
T = 289  # Temperature [K]
m = 5.31e-26  # Mass of oxygen molecule [kg]
y_min = 149597870691 + 218 * 1000  # Minimum spawn altitude [m]
y_max = 149597870691 + 218 * 1000 + 10 * 1000  # Maximum spawn altitude [m]
z_length = 10000 * 1000  # Total z-length [m]
y_floor = 149597870691  # Ringworld floor (1 AU) [m]


def SIVarInput(T_i, m_i, y_min_i, y_max_i, z_length_i, y_floor_i):
    """
    Set global parameters for stochastic input generation.
    Called by StochasticInputRK45Solver.py to pass simulation parameters.

    SIVarInput(T_i, m_i, y_min_i, y_max_i, z_length_i, y_floor_i)

    Inputs:
    T_i         Temperature [K]
    m_i         Particle mass [kg]
    y_min_i     Minimum y-coordinate for particle spawning [m]
    y_max_i     Maximum y-coordinate for particle spawning [m]
    z_length_i  Total z-dimension length [m]
    y_floor_i   Floor value for y-coordinate (ringworld surface) [m]

    Outputs:
    None (sets global variables)
    """
    global T, m, y_min, y_max, z_length, y_floor
    T = T_i  # Temperature
    m = m_i  # Particle mass
    y_min = y_min_i  # Minimum spawn altitude
    y_max = y_max_i  # Maximum spawn altitude
    z_length = z_length_i  # Ringworld width
    y_floor = y_floor_i  # Ringworld floor


def stochastic_initial_conditions(T, y_min, y_max, z_length, comp_list = None):
    """
    Generates stochastic initial conditions for particle position and velocity.
    Velocity sampled from Maxwell-Boltzmann distribution at temperature T.

<<<<<<< HEAD
    Parameters:
    T (float): Temperature (K)
    y_min (int): Minimum y-coordinate for particle spawning (m)
    y_max (int): Maximum y-coordinate for particle spawning (m)
    z_length (int): Total z-length of the domain (m)
    comp_list (list of tuples (string, float, float, float)): List of all species at a given altitude. 
        Individual species tuples contain species name, mass, charge, and density (no units, kg, C, particles/m^3)

    Returns:
    list: [x, y, z, vx, vy, vz, m, q] initial position and velocity components, and particle mass and charge
=======
    [x, y, z, vx, vy, vz] = stochastic_initial_conditions(m, T, y_min, y_max, z_length)

    Inputs:
    m         Particle mass [kg]
    T         Temperature [K]
    y_min     Minimum y-coordinate for particle spawning [m]
    y_max     Maximum y-coordinate for particle spawning [m]
    z_length  Total z-length of the domain [m]

    Outputs:
    [x, y, z, vx, vy, vz]  Initial position and velocity components [m, m/s]
>>>>>>> 821230b4
    """
    # Generate random position
    z_min = -int(z_length / 2)  # Left boundary
    z_max = int(z_length / 2)  # Right boundary
    z = random.randint(z_min, z_max)  # Random z position
    y = random.randint(y_min, y_max)  # Random altitude
    x = 0  # Start at x = 0

<<<<<<< HEAD
    total_density = 0
    for particle in comp_list: total_density += particle[3]
    weights = []
    for particle in comp_list: weights.append(particle[3]/total_density)
    ind = np.random.choice(a=range(len(comp_list)),size=1,p=weights)
    selected_particle = comp_list[ind[0]]
    m = selected_particle[1]
    q = selected_particle[2]

    random_vector = np.random.normal(size=3)                       # Generate random 3D vector
    unit_vector   = random_vector / np.linalg.norm(random_vector)  # Normalize to unit length
=======
    # Generate random velocity direction
    random_vector = np.random.normal(size=3)  # Random 3D vector
    unit_vector = random_vector / np.linalg.norm(random_vector)  # Normalize to unit
>>>>>>> 821230b4

    # Sample velocity magnitude from Maxwell-Boltzmann distribution
    k_B = 1.380649e-23  # Boltzmann constant [J/K]
    scale = np.sqrt(k_B * T / m)  # MB scale parameter
    velocity_magnitude = maxwell.rvs(scale=scale)  # Random velocity magnitude

    # Scale unit vector by magnitude
    [vx, vy, vz] = [float(v) for v in velocity_magnitude * unit_vector]

    return [x, y, z, vx, vy, vz, m, q]


# Testing code - only runs when this file is executed directly
if __name__ == "__main__":
    input_test = stochastic_initial_conditions(T, y_min, y_max, z_length, [("X",1,-1,6), ("Y",2,1,1)])
    print(input_test)<|MERGE_RESOLUTION|>--- conflicted
+++ resolved
@@ -1,118 +1,105 @@
-"""
-StochasticInput.py
-Generates randomized initial particle positions and velocities based on a
-Maxwell-Boltzmann distribution for atmospheric thermal simulations.
-
-V1.0, Nick Gaug, April 29, 2025
-"""
-
-import numpy as np
-from scipy.stats import maxwell
-import random
-
-# Default parameters
-T = 289  # Temperature [K]
-m = 5.31e-26  # Mass of oxygen molecule [kg]
-y_min = 149597870691 + 218 * 1000  # Minimum spawn altitude [m]
-y_max = 149597870691 + 218 * 1000 + 10 * 1000  # Maximum spawn altitude [m]
-z_length = 10000 * 1000  # Total z-length [m]
-y_floor = 149597870691  # Ringworld floor (1 AU) [m]
-
-
-def SIVarInput(T_i, m_i, y_min_i, y_max_i, z_length_i, y_floor_i):
-    """
-    Set global parameters for stochastic input generation.
-    Called by StochasticInputRK45Solver.py to pass simulation parameters.
-
-    SIVarInput(T_i, m_i, y_min_i, y_max_i, z_length_i, y_floor_i)
-
-    Inputs:
-    T_i         Temperature [K]
-    m_i         Particle mass [kg]
-    y_min_i     Minimum y-coordinate for particle spawning [m]
-    y_max_i     Maximum y-coordinate for particle spawning [m]
-    z_length_i  Total z-dimension length [m]
-    y_floor_i   Floor value for y-coordinate (ringworld surface) [m]
-
-    Outputs:
-    None (sets global variables)
-    """
-    global T, m, y_min, y_max, z_length, y_floor
-    T = T_i  # Temperature
-    m = m_i  # Particle mass
-    y_min = y_min_i  # Minimum spawn altitude
-    y_max = y_max_i  # Maximum spawn altitude
-    z_length = z_length_i  # Ringworld width
-    y_floor = y_floor_i  # Ringworld floor
-
-
-def stochastic_initial_conditions(T, y_min, y_max, z_length, comp_list = None):
-    """
-    Generates stochastic initial conditions for particle position and velocity.
-    Velocity sampled from Maxwell-Boltzmann distribution at temperature T.
-
-<<<<<<< HEAD
-    Parameters:
-    T (float): Temperature (K)
-    y_min (int): Minimum y-coordinate for particle spawning (m)
-    y_max (int): Maximum y-coordinate for particle spawning (m)
-    z_length (int): Total z-length of the domain (m)
-    comp_list (list of tuples (string, float, float, float)): List of all species at a given altitude. 
-        Individual species tuples contain species name, mass, charge, and density (no units, kg, C, particles/m^3)
-
-    Returns:
-    list: [x, y, z, vx, vy, vz, m, q] initial position and velocity components, and particle mass and charge
-=======
-    [x, y, z, vx, vy, vz] = stochastic_initial_conditions(m, T, y_min, y_max, z_length)
-
-    Inputs:
-    m         Particle mass [kg]
-    T         Temperature [K]
-    y_min     Minimum y-coordinate for particle spawning [m]
-    y_max     Maximum y-coordinate for particle spawning [m]
-    z_length  Total z-length of the domain [m]
-
-    Outputs:
-    [x, y, z, vx, vy, vz]  Initial position and velocity components [m, m/s]
->>>>>>> 821230b4
-    """
-    # Generate random position
-    z_min = -int(z_length / 2)  # Left boundary
-    z_max = int(z_length / 2)  # Right boundary
-    z = random.randint(z_min, z_max)  # Random z position
-    y = random.randint(y_min, y_max)  # Random altitude
-    x = 0  # Start at x = 0
-
-<<<<<<< HEAD
-    total_density = 0
-    for particle in comp_list: total_density += particle[3]
-    weights = []
-    for particle in comp_list: weights.append(particle[3]/total_density)
-    ind = np.random.choice(a=range(len(comp_list)),size=1,p=weights)
-    selected_particle = comp_list[ind[0]]
-    m = selected_particle[1]
-    q = selected_particle[2]
-
-    random_vector = np.random.normal(size=3)                       # Generate random 3D vector
-    unit_vector   = random_vector / np.linalg.norm(random_vector)  # Normalize to unit length
-=======
-    # Generate random velocity direction
-    random_vector = np.random.normal(size=3)  # Random 3D vector
-    unit_vector = random_vector / np.linalg.norm(random_vector)  # Normalize to unit
->>>>>>> 821230b4
-
-    # Sample velocity magnitude from Maxwell-Boltzmann distribution
-    k_B = 1.380649e-23  # Boltzmann constant [J/K]
-    scale = np.sqrt(k_B * T / m)  # MB scale parameter
-    velocity_magnitude = maxwell.rvs(scale=scale)  # Random velocity magnitude
-
-    # Scale unit vector by magnitude
-    [vx, vy, vz] = [float(v) for v in velocity_magnitude * unit_vector]
-
-    return [x, y, z, vx, vy, vz, m, q]
-
-
-# Testing code - only runs when this file is executed directly
-if __name__ == "__main__":
-    input_test = stochastic_initial_conditions(T, y_min, y_max, z_length, [("X",1,-1,6), ("Y",2,1,1)])
+"""
+StochasticInput.py
+Generates randomized initial particle positions and velocities based on a
+Maxwell-Boltzmann distribution for atmospheric thermal simulations.
+Particles are assigned a species given a composition of an atmosphere at an altitude
+
+V1.0, Nick Gaug, April 29, 2025
+V1.1, James Chambers, July 23, 2025
+"""
+
+import numpy as np
+from scipy.stats import maxwell
+import random
+
+# Default parameters
+T = 289  # Temperature [K]
+m = 5.31e-26  # Mass of oxygen molecule [kg]
+y_min = 149597870691 + 218 * 1000  # Minimum spawn altitude [m]
+y_max = 149597870691 + 218 * 1000 + 10 * 1000  # Maximum spawn altitude [m]
+z_length = 10000 * 1000  # Total z-length [m]
+y_floor = 149597870691  # Ringworld floor (1 AU) [m]
+
+
+def SIVarInput(T_i, m_i, y_min_i, y_max_i, z_length_i, y_floor_i):
+    """
+    Set global parameters for stochastic input generation.
+    Called by StochasticInputRK45Solver.py to pass simulation parameters.
+
+    SIVarInput(T_i, m_i, y_min_i, y_max_i, z_length_i, y_floor_i)
+
+    Inputs:
+    T_i         Temperature [K]
+    m_i         Particle mass [kg]
+    y_min_i     Minimum y-coordinate for particle spawning [m]
+    y_max_i     Maximum y-coordinate for particle spawning [m]
+    z_length_i  Total z-dimension length [m]
+    y_floor_i   Floor value for y-coordinate (ringworld surface) [m]
+
+    Outputs:
+    None (sets global variables)
+    """
+    global T, m, y_min, y_max, z_length, y_floor
+    T = T_i  # Temperature
+    m = m_i  # Particle mass
+    y_min = y_min_i  # Minimum spawn altitude
+    y_max = y_max_i  # Maximum spawn altitude
+    z_length = z_length_i  # Ringworld width
+    y_floor = y_floor_i  # Ringworld floor
+
+
+def stochastic_initial_conditions(T, y_min, y_max, z_length, comp_list = None):
+    """
+    Generates stochastic initial conditions for particle position and velocity.
+    Velocity sampled from Maxwell-Boltzmann distribution at temperature T.
+
+    Parameters:
+    T (float): Temperature (K)
+    y_min (int): Minimum y-coordinate for particle spawning (m)
+    y_max (int): Maximum y-coordinate for particle spawning (m)
+    z_length (int): Total z-length of the domain (m)
+    comp_list (list of tuples (string, float, float, float)): List of all species at a given altitude. 
+        Individual species tuples contain species name, mass, charge, and density (no units, kg, C, particles/m^3)
+
+    Returns:
+    list: [x, y, z, vx, vy, vz, m, q] initial position and velocity components, and particle mass and charge
+    """
+    # Generate random position
+    z_min = -int(z_length / 2)  # Left boundary
+    z_max = int(z_length / 2)  # Right boundary
+    z = random.randint(z_min, z_max)  # Random z position
+    y = random.randint(y_min, y_max)  # Random altitude
+    x = 0  # Start at x = 0
+
+    
+    total_density = 0
+    for particle in comp_list: total_density += particle[3]               #add up all particle densities
+    weights = []
+    for particle in comp_list: weights.append(particle[3]/total_density)  #particles are more likely to be chosen if their density makes up a higher proportion of the composition
+    ind = np.random.choice(a=range(len(comp_list)),size=1,p=weights)
+    selected_particle = comp_list[ind[0]]
+    m = selected_particle[1]                                              #get mass of selected paricle
+    q = selected_particle[2]                                              #get charge of selected paricle
+
+    random_vector = np.random.normal(size=3)                       # Generate random 3D vector
+    unit_vector   = random_vector / np.linalg.norm(random_vector)  # Normalize to unit length
+
+    # Generate random velocity direction
+    random_vector = np.random.normal(size=3)  # Random 3D vector
+    unit_vector = random_vector / np.linalg.norm(random_vector)  # Normalize to unit
+
+    # Sample velocity magnitude from Maxwell-Boltzmann distribution
+    k_B = 1.380649e-23  # Boltzmann constant [J/K]
+    scale = np.sqrt(k_B * T / m)  # MB scale parameter
+    velocity_magnitude = maxwell.rvs(scale=scale)  # Random velocity magnitude
+
+    # Scale unit vector by magnitude
+    [vx, vy, vz] = [float(v) for v in velocity_magnitude * unit_vector]
+
+    return [x, y, z, vx, vy, vz, m, q]
+
+
+# Testing code - only runs when this file is executed directly
+if __name__ == "__main__":
+    input_test = stochastic_initial_conditions(T, y_min, y_max, z_length, [("X",1,-1,6), ("Y",2,1,1)])
     print(input_test)